--- conflicted
+++ resolved
@@ -14,7 +14,7 @@
 	"gopkg.in/yaml.v2"
 
 	fn "knative.dev/func"
-	"knative.dev/func/k8s"
+	"knative.dev/func/config"
 )
 
 func NewListCmd(newClient ClientFactory) *cobra.Command {
@@ -39,19 +39,15 @@
 		PreRunE:    bindEnv("all-namespaces", "output", "namespace"),
 	}
 
-	// TODO(lkingland): replace with cfg.Namespace when Global Config available:
-	cfgNamespace, err := k8s.GetNamespace("")
+	// Config
+	cfg, err := config.NewDefault()
 	if err != nil {
-		cfgNamespace = "default"
+		fmt.Fprintf(cmd.OutOrStdout(), "error loading config at '%v'. %v\n", config.File(), err)
 	}
 
 	// Flags
 	cmd.Flags().BoolP("all-namespaces", "A", false, "List functions in all namespaces. If set, the --namespace flag is ignored.")
-<<<<<<< HEAD
-	cmd.Flags().StringP("namespace", "n", cfgNamespace, "The namespace for which to list functions. (Env: $FUNC_NAMESPACE)")
-=======
-	cmd.Flags().StringP("namespace", "n", "", "The namespace for which to list functions. (Env: $FUNC_NAMESPACE)")
->>>>>>> 0fa93597
+	cmd.Flags().StringP("namespace", "n", cfg.Namespace, "The namespace for which to list functions. (Env: $FUNC_NAMESPACE)")
 	cmd.Flags().StringP("output", "o", "human", "Output format (human|plain|json|xml|yaml) (Env: $FUNC_OUTPUT)")
 
 	if err := cmd.RegisterFlagCompletionFunc("output", CompleteOutputFormatList); err != nil {
