package cmd

import (
	"context"
	"encoding/json"
	"errors"
	"fmt"
	"io"
	"os"

	"github.com/AlecAivazis/survey/v2"
	"github.com/AlecAivazis/survey/v2/terminal"
	"github.com/ory/viper"
	"github.com/spf13/cobra"

	"knative.dev/func/pkg/config"
	fn "knative.dev/func/pkg/functions"
	"knative.dev/func/pkg/k8s"
	"knative.dev/func/pkg/utils"
)

func NewConfigEnvsCmd(loadSaver functionLoaderSaver) *cobra.Command {
	cmd := &cobra.Command{
		Use:   "envs",
		Short: "List and manage configured environment variable for a function",
		Long: `List and manage configured environment variable for a function

Prints configured Environment variable for a function project present in
the current directory or from the directory specified with --path.
`,
<<<<<<< HEAD
		SuggestFor: []string{"ensv", "env"},
		PreRunE:    bindEnv("path", "output", "verbose"),
=======
		Aliases:    []string{"env"},
		SuggestFor: []string{"ensv"},
		PreRunE:    bindEnv("path", "output"),
>>>>>>> 9c5b5a80
		RunE: func(cmd *cobra.Command, args []string) (err error) {
			function, err := initConfigCommand(loadSaver)
			if err != nil {
				return
			}

			return listEnvs(function, cmd.OutOrStdout(), Format(viper.GetString("output")))
		},
	}
	cfg, err := config.NewDefault()
	if err != nil {
		fmt.Fprintf(cmd.OutOrStdout(), "error loading config at '%v'. %v\n", config.File(), err)
	}

	cmd.Flags().StringP("output", "o", "human", "Output format (human|json) (Env: $FUNC_OUTPUT)")

	configEnvsAddCmd := NewConfigEnvsAddCmd(loadSaver)
	configEnvsRemoveCmd := NewConfigEnvsRemoveCmd()

	addPathFlag(cmd)
	addPathFlag(configEnvsAddCmd)
	addPathFlag(configEnvsRemoveCmd)

	addVerboseFlag(cmd, cfg.Verbose)
	addVerboseFlag(configEnvsAddCmd, cfg.Verbose)
	addVerboseFlag(configEnvsRemoveCmd, cfg.Verbose)

	cmd.AddCommand(configEnvsAddCmd)
	cmd.AddCommand(configEnvsRemoveCmd)

	return cmd
}

func NewConfigEnvsAddCmd(loadSaver functionLoaderSaver) *cobra.Command {
	cmd := &cobra.Command{
		Use:   "add",
		Short: "Add environment variable to the function configuration",
		Long: `Add environment variable to the function configuration.

If environment variable is not set explicitly by flag, interactive prompt is used.

The environment variable can be set directly from a value,
from an environment variable on the local machine or from Secrets and ConfigMaps.
It is also possible to import all keys as environment variables from a Secret or ConfigMap.`,
		Example: `# set environment variable directly
{{rootCmdUse}} config envs add --name=VARNAME --value=myValue

# set environment variable from local env $LOC_ENV
{{rootCmdUse}} config envs add --name=VARNAME --value='{{"{{"}} env:LOC_ENV {{"}}"}}'

set environment variable from a secret
{{rootCmdUse}} config envs add --name=VARNAME --value='{{"{{"}} secret:secretName:key {{"}}"}}'

# set all key as environment variables from a secret
{{rootCmdUse}} config envs add --value='{{"{{"}} secret:secretName {{"}}"}}'

# set environment variable from a configMap
{{rootCmdUse}} config envs add --name=VARNAME --value='{{"{{"}} configMap:confMapName:key {{"}}"}}'

# set all key as environment variables from a configMap
{{rootCmdUse}} config envs add --value='{{"{{"}} configMap:confMapName {{"}}"}}'`,
		SuggestFor: []string{"ad", "create", "insert", "append"},
		PreRunE:    bindEnv("path", "name", "value", "verbose"),
		RunE: func(cmd *cobra.Command, args []string) (err error) {
			function, err := initConfigCommand(loadSaver)
			if err != nil {
				return
			}

			var np *string
			var vp *string

			if cmd.Flags().Changed("name") {
				s, e := cmd.Flags().GetString("name")
				if e != nil {
					return e
				}
				np = &s
			}
			if cmd.Flags().Changed("value") {
				s, e := cmd.Flags().GetString("value")
				if e != nil {
					return e
				}
				vp = &s
			}

			if np != nil || vp != nil {
				if np != nil {
					if err := utils.ValidateEnvVarName(*np); err != nil {
						return err
					}
				}

				function.Run.Envs = append(function.Run.Envs, fn.Env{Name: np, Value: vp})
				return loadSaver.Save(function)
			}

			return runAddEnvsPrompt(cmd.Context(), function)
		},
	}

	cmd.Flags().StringP("name", "", "", "Name of the environment variable.")
	cmd.Flags().StringP("value", "", "", "Value of the environment variable.")

	return cmd
}

func NewConfigEnvsRemoveCmd() *cobra.Command {
	return &cobra.Command{
		Use:   "remove",
		Short: "Remove environment variable from the function configuration",
		Long: `Remove environment variable from the function configuration

Interactive prompt to remove Environment variables from the function project
in the current directory or from the directory specified with --path.
`,
<<<<<<< HEAD
		SuggestFor: []string{"rm", "del", "delete", "rmeove"},
		PreRunE:    bindEnv("path", "verbose"),
=======
		Aliases:    []string{"rm"},
		SuggestFor: []string{"del", "delete", "rmeove"},
		PreRunE:    bindEnv("path"),
>>>>>>> 9c5b5a80
		RunE: func(cmd *cobra.Command, args []string) (err error) {
			function, err := initConfigCommand(defaultLoaderSaver)
			if err != nil {
				return
			}

			return runRemoveEnvsPrompt(function)
		},
	}

}

func listEnvs(f fn.Function, w io.Writer, outputFormat Format) error {
	switch outputFormat {
	case Human:
		if len(f.Run.Envs) == 0 {
			_, err := fmt.Fprintln(w, "There aren't any configured Environment variables")
			return err
		}

		fmt.Println("Configured Environment variables:")
		for _, e := range f.Run.Envs {
			_, err := fmt.Fprintln(w, " - ", e.String())
			if err != nil {
				return err
			}
		}
		return nil
	case JSON:
		enc := json.NewEncoder(w)
		return enc.Encode(f.Run.Envs)
	default:
		return fmt.Errorf("bad format: %v", outputFormat)
	}
}

func runAddEnvsPrompt(ctx context.Context, f fn.Function) (err error) {

	insertToIndex := 0

	// SECTION - if there are some envs already set, let choose the position of the new entry
	if len(f.Run.Envs) > 0 {
		options := []string{}
		for _, e := range f.Run.Envs {
			options = append(options, fmt.Sprintf("Insert before:  %s", e.String()))
		}
		options = append(options, "Insert here.")

		selectedEnv := ""
		prompt := &survey.Select{
			Message: "Where do you want to add the Environment variable?",
			Options: options,
			Default: options[len(options)-1],
		}
		err = survey.AskOne(prompt, &selectedEnv)
		if err != nil {
			return
		}

		for i, option := range options {
			if option == selectedEnv {
				insertToIndex = i
				break
			}
		}
	}

	// SECTION - select the type of Environment variable to be added
	secrets, err := k8s.ListSecretsNamesIfConnected(ctx, f.Deploy.Namespace)
	if err != nil {
		return
	}
	configMaps, err := k8s.ListConfigMapsNamesIfConnected(ctx, f.Deploy.Namespace)
	if err != nil {
		return
	}

	selectedOption := ""
	const (
		optionEnvValue        = "Environment variable with a specified value"
		optionEnvLocal        = "Value from a local environment variable"
		optionEnvConfigMap    = "ConfigMap: all key=value pairs as environment variables"
		optionEnvConfigMapKey = "ConfigMap: value from a key"
		optionEnvSecret       = "Secret: all key=value pairs as environment variables"
		optionEnvSecretKey    = "Secret: value from a key"
	)
	options := []string{optionEnvValue, optionEnvLocal}

	if len(configMaps) > 0 {
		options = append(options, optionEnvConfigMap)
		options = append(options, optionEnvConfigMapKey)
	}
	if len(secrets) > 0 {
		options = append(options, optionEnvSecret)
		options = append(options, optionEnvSecretKey)
	}

	err = survey.AskOne(&survey.Select{
		Message: "What type of Environment variable do you want to add?",
		Options: options,
	}, &selectedOption)
	if err != nil {
		return
	}

	newEnv := fn.Env{}

	switch selectedOption {
	// SECTION - add new Environment variable with the specified value
	case optionEnvValue:
		qs := []*survey.Question{
			{
				Name:   "name",
				Prompt: &survey.Input{Message: "Please specify the Environment variable name:"},
				Validate: func(val interface{}) error {
					return utils.ValidateEnvVarName(val.(string))
				},
			},
			{
				Name:   "value",
				Prompt: &survey.Input{Message: "Please specify the Environment variable value:"},
			},
		}
		answers := struct {
			Name  string
			Value string
		}{}

		err = survey.Ask(qs, &answers)
		if err != nil {
			if errors.Is(err, terminal.InterruptErr) {
				return nil
			}
			return
		}

		newEnv.Name = &answers.Name
		newEnv.Value = &answers.Value

	// SECTION - add new Environment variable with value from a local environment variable
	case optionEnvLocal:
		qs := []*survey.Question{
			{
				Name:   "name",
				Prompt: &survey.Input{Message: "Please specify the Environment variable name:"},
				Validate: func(val interface{}) error {
					return utils.ValidateEnvVarName(val.(string))
				},
			},
			{
				Name:     "value",
				Prompt:   &survey.Input{Message: "Please specify the local Environment variable:"},
				Validate: survey.Required,
			},
		}
		answers := struct {
			Name  string
			Value string
		}{}

		err = survey.Ask(qs, &answers)
		if err != nil {
			if errors.Is(err, terminal.InterruptErr) {
				return nil
			}
			return
		}

		if _, ok := os.LookupEnv(answers.Value); !ok {
			fmt.Printf("Warning: specified local environment variable %q is not set\n", answers.Value)
		}

		value := fmt.Sprintf("{{ env:%s }}", answers.Value)
		newEnv.Name = &answers.Name
		newEnv.Value = &value

	// SECTION - Add all key=value pairs from ConfigMap as environment variables
	case optionEnvConfigMap:
		selectedResource := ""
		err = survey.AskOne(&survey.Select{
			Message: "Which ConfigMap do you want to use?",
			Options: configMaps,
		}, &selectedResource)
		if err != nil {
			if errors.Is(err, terminal.InterruptErr) {
				return nil
			}
			return
		}

		value := fmt.Sprintf("{{ configMap:%s }}", selectedResource)
		newEnv.Value = &value

	// SECTION - Environment variable with value from a key from ConfigMap
	case optionEnvConfigMapKey:
		qs := []*survey.Question{
			{
				Name: "configmap",
				Prompt: &survey.Select{
					Message: "Which ConfigMap do you want to use?",
					Options: configMaps,
				},
			},
			{
				Name:   "name",
				Prompt: &survey.Input{Message: "Please specify the Environment variable name:"},
				Validate: func(val interface{}) error {
					return utils.ValidateEnvVarName(val.(string))
				},
			},
			{
				Name:   "key",
				Prompt: &survey.Input{Message: "Please specify a key from the selected ConfigMap:"},
				Validate: func(val interface{}) error {
					return utils.ValidateConfigMapKey(val.(string))
				},
			},
		}
		answers := struct {
			ConfigMap string
			Name      string
			Key       string
		}{}

		err = survey.Ask(qs, &answers)
		if err != nil {
			if errors.Is(err, terminal.InterruptErr) {
				return nil
			}
			return
		}

		value := fmt.Sprintf("{{ configMap:%s:%s }}", answers.ConfigMap, answers.Key)
		newEnv.Name = &answers.Name
		newEnv.Value = &value

	// SECTION - Add all key=value pairs from Secret as environment variables
	case optionEnvSecret:
		selectedResource := ""
		err = survey.AskOne(&survey.Select{
			Message: "Which Secret do you want to use?",
			Options: secrets,
		}, &selectedResource)
		if err != nil {
			if err == terminal.InterruptErr {
				return nil
			}
			return
		}

		value := fmt.Sprintf("{{ secret:%s }}", selectedResource)
		newEnv.Value = &value

	// SECTION - Environment variable with value from a key from Secret
	case optionEnvSecretKey:
		qs := []*survey.Question{
			{
				Name: "secret",
				Prompt: &survey.Select{
					Message: "Which Secret do you want to use?",
					Options: secrets,
				},
			},
			{
				Name:   "name",
				Prompt: &survey.Input{Message: "Please specify the Environment variable name:"},
				Validate: func(val interface{}) error {
					return utils.ValidateEnvVarName(val.(string))
				},
			},
			{
				Name:   "key",
				Prompt: &survey.Input{Message: "Please specify a key from the selected Secret:"},
				Validate: func(val interface{}) error {
					return utils.ValidateSecretKey(val.(string))
				},
			},
		}
		answers := struct {
			Secret string
			Name   string
			Key    string
		}{}

		err = survey.Ask(qs, &answers)
		if err != nil {
			if err == terminal.InterruptErr {
				return nil
			}
			return
		}

		value := fmt.Sprintf("{{ secret:%s:%s }}", answers.Secret, answers.Key)
		newEnv.Name = &answers.Name
		newEnv.Value = &value
	}

	// we have all necessary information -> let's insert the env to the selected position in the list
	if insertToIndex == len(f.Run.Envs) {
		f.Run.Envs = append(f.Run.Envs, newEnv)
	} else {
		f.Run.Envs = append(f.Run.Envs[:insertToIndex+1], f.Run.Envs[insertToIndex:]...)
		f.Run.Envs[insertToIndex] = newEnv
	}

	err = f.Write()
	if err == nil {
		fmt.Println("Environment variable entry was added to the function configuration")
	}

	return
}

func runRemoveEnvsPrompt(f fn.Function) (err error) {
	if len(f.Run.Envs) == 0 {
		fmt.Println("There aren't any configured Environment variables")
		return
	}

	options := []string{}
	for _, e := range f.Run.Envs {
		options = append(options, e.String())
	}

	selectedEnv := ""
	prompt := &survey.Select{
		Message: "Which Environment variables do you want to remove?",
		Options: options,
	}
	err = survey.AskOne(prompt, &selectedEnv)
	if err != nil {
		if err == terminal.InterruptErr {
			return nil
		}
		return
	}

	var newEnvs []fn.Env
	removed := false
	for i, e := range f.Run.Envs {
		if e.String() == selectedEnv {
			newEnvs = append(f.Run.Envs[:i], f.Run.Envs[i+1:]...)
			removed = true
			break
		}
	}

	if removed {
		f.Run.Envs = newEnvs
		err = f.Write()
		if err == nil {
			fmt.Println("Environment variable entry was removed from the function configuration")
		}
	}

	return
}<|MERGE_RESOLUTION|>--- conflicted
+++ resolved
@@ -28,14 +28,9 @@
 Prints configured Environment variable for a function project present in
 the current directory or from the directory specified with --path.
 `,
-<<<<<<< HEAD
-		SuggestFor: []string{"ensv", "env"},
-		PreRunE:    bindEnv("path", "output", "verbose"),
-=======
 		Aliases:    []string{"env"},
 		SuggestFor: []string{"ensv"},
-		PreRunE:    bindEnv("path", "output"),
->>>>>>> 9c5b5a80
+		PreRunE:    bindEnv("path", "output", "verbose"),
 		RunE: func(cmd *cobra.Command, args []string) (err error) {
 			function, err := initConfigCommand(loadSaver)
 			if err != nil {
@@ -153,14 +148,9 @@
 Interactive prompt to remove Environment variables from the function project
 in the current directory or from the directory specified with --path.
 `,
-<<<<<<< HEAD
-		SuggestFor: []string{"rm", "del", "delete", "rmeove"},
-		PreRunE:    bindEnv("path", "verbose"),
-=======
 		Aliases:    []string{"rm"},
 		SuggestFor: []string{"del", "delete", "rmeove"},
-		PreRunE:    bindEnv("path"),
->>>>>>> 9c5b5a80
+		PreRunE:    bindEnv("path", "verbose"),
 		RunE: func(cmd *cobra.Command, args []string) (err error) {
 			function, err := initConfigCommand(defaultLoaderSaver)
 			if err != nil {
