--- conflicted
+++ resolved
@@ -155,7 +155,7 @@
 				return fn.DeploymentResult{}, err
 			}
 
-			err = checkResourcesArePresent(ctx, d.Namespace, &referencedSecrets, &referencedConfigMaps, &referencedPVCs, f.Deploy.ServiceAccount)
+			err = checkResourcesArePresent(ctx, d.Namespace, &referencedSecrets, &referencedConfigMaps, &referencedPVCs, f.Deploy.ServiceAccountName)
 			if err != nil {
 				err = fmt.Errorf("knative deployer failed to generate the Knative Service: %v", err)
 				return fn.DeploymentResult{}, err
@@ -252,7 +252,7 @@
 			return fn.DeploymentResult{}, err
 		}
 
-		err = checkResourcesArePresent(ctx, d.Namespace, &referencedSecrets, &referencedConfigMaps, &referencedPVCs, f.Deploy.ServiceAccount)
+		err = checkResourcesArePresent(ctx, d.Namespace, &referencedSecrets, &referencedConfigMaps, &referencedPVCs, f.Deploy.ServiceAccountName)
 		if err != nil {
 			err = fmt.Errorf("knative deployer failed to update the Knative Service: %v", err)
 			return fn.DeploymentResult{}, err
@@ -370,11 +370,7 @@
 							Containers: []corev1.Container{
 								container,
 							},
-<<<<<<< HEAD
-							ServiceAccountName: f.Deploy.ServiceAccount,
-=======
 							ServiceAccountName: f.Deploy.ServiceAccountName,
->>>>>>> c1a90f65
 							Volumes:            newVolumes,
 						},
 					},
@@ -514,7 +510,7 @@
 		cp.EnvFrom = newEnvFrom
 		cp.VolumeMounts = newVolumeMounts
 		service.Spec.ConfigurationSpec.Template.Spec.Volumes = newVolumes
-		service.Spec.ConfigurationSpec.Template.Spec.PodSpec.ServiceAccountName = f.Deploy.ServiceAccount
+		service.Spec.ConfigurationSpec.Template.Spec.PodSpec.ServiceAccountName = f.Deploy.ServiceAccountName
 		return service, nil
 	}
 }
