--- conflicted
+++ resolved
@@ -2,33 +2,22 @@
 
 import (
 	"fmt"
-<<<<<<< HEAD
-=======
 	"os"
-	"time"
->>>>>>> b785e68d
 
 	clienteventingv1 "knative.dev/client/pkg/eventing/v1"
 	clientservingv1 "knative.dev/client/pkg/serving/v1"
 	eventingv1 "knative.dev/eventing/pkg/client/clientset/versioned/typed/eventing/v1"
-<<<<<<< HEAD
-=======
 	servingv1 "knative.dev/serving/pkg/client/clientset/versioned/typed/serving/v1"
 
 	fn "knative.dev/func/pkg/functions"
->>>>>>> b785e68d
 	"knative.dev/func/pkg/k8s"
-	servingv1 "knative.dev/serving/pkg/client/clientset/versioned/typed/serving/v1"
 )
 
 func NewServingClient(namespace string) (clientservingv1.KnServingClient, error) {
-<<<<<<< HEAD
-=======
 	if err := validateKubeconfigFile(); err != nil {
 		return nil, err
 	}
 
->>>>>>> b785e68d
 	restConfig, err := k8s.GetClientConfig().ClientConfig()
 	if err != nil {
 		return nil, fmt.Errorf("failed to create new serving client: %v", err)
@@ -45,13 +34,10 @@
 }
 
 func NewEventingClient(namespace string) (clienteventingv1.KnEventingClient, error) {
-<<<<<<< HEAD
-=======
 	if err := validateKubeconfigFile(); err != nil {
 		return nil, err
 	}
 
->>>>>>> b785e68d
 	restConfig, err := k8s.GetClientConfig().ClientConfig()
 	if err != nil {
 		return nil, fmt.Errorf("failed to create new serving client: %v", err)
