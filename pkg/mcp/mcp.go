package mcp

import (
	"context"
	"fmt"
	"os/exec"

	"github.com/mark3labs/mcp-go/mcp"
	"github.com/mark3labs/mcp-go/server"
)

type MCPServer struct {
	server *server.MCPServer
}

func NewServer() *MCPServer {
	mcpServer := server.NewMCPServer(
		"func-mcp",
		"1.0.0",
		server.WithToolCapabilities(true),
	)

	mcpServer.AddTool(
		mcp.NewTool("healthcheck",
			mcp.WithDescription("Checks if the server is running"),
		),
		handleHealthCheckTool,
	)

	mcpServer.AddTool(
		mcp.NewTool("create",
			mcp.WithDescription("Creates a knative function in the current directory"),
			mcp.WithString("name",
				mcp.Required(),
				mcp.Description("Name of the function to be created"),
			),
			mcp.WithString("language",
				mcp.Required(),
				mcp.Description("Language/Runtime of the function to be created"),
			),
			mcp.WithString("cwd",
				mcp.Required(),
				mcp.Description("Current working directory of the MCP client"),
			),
		),
		handleCreateTool,
	)

	mcpServer.AddTool(
		mcp.NewTool("deploy",
			mcp.WithDescription("Deploys the function to the cluster"),
			mcp.WithString("registry",
				mcp.Required(),
				mcp.Description("Name of the registry to be used to push the function image"),
			),
			mcp.WithString("cwd",
				mcp.Required(),
				mcp.Description("Full path of the function to be deployed"),
			),
			mcp.WithString("builder",
				mcp.Required(),
				mcp.Description("Builder to be used to build the function image"),
			),
			mcp.WithBoolean("remote",
				mcp.DefaultBool(false),
				mcp.Description("If true, the function will be deployed remotely"),
			),
		),
		handleDeployTool,
	)

	mcpServer.AddTool(
		mcp.NewTool("list",
			mcp.WithDescription("Lists all the functions deployed in the cluster"),
		),
		handleListTool,
	)

	mcpServer.AddTool(
		mcp.NewTool("build",
			mcp.WithDescription("Builds the function image in the current directory"),
			mcp.WithString("cwd",
				mcp.Required(),
				mcp.Description("Current working directory of the MCP client"),
			),
			mcp.WithString("builder",
				mcp.Required(),
				mcp.Description("Builder to be used to build the function image"),
			),
			mcp.WithString("registry",
				mcp.Required(),
				mcp.Description("Name of the registry to be used to push the function image"),
			),
		),
		handleBuildTool,
	)

<<<<<<< HEAD
	mcpServer.AddTool(
		mcp.NewTool("delete",
			mcp.WithDescription("Deletes a function from the cluster"),
			mcp.WithString("name",
				mcp.Required(),
				mcp.Description("Name of the function to be deleted"),
			),
		),
		handleDeleteTool,
	)
=======
	mcpServer.AddResource(mcp.NewResource(
		"func://docs",
		"Root Help Command",
		mcp.WithResourceDescription("--help output of the func command"),
		mcp.WithMIMEType("text/plain"),
	), handleRootHelpResource)

	mcpServer.AddPrompt(mcp.NewPrompt("help",
		mcp.WithPromptDescription("help prompt for the root command"),
	), handleHelpPrompt)
>>>>>>> 824911c5

	return &MCPServer{
		server: mcpServer,
	}
}

func (s *MCPServer) Start() error {
	return server.ServeStdio(s.server)
}

func handleRootHelpResource(ctx context.Context, request mcp.ReadResourceRequest) ([]mcp.ResourceContents, error) {
	content, err := exec.Command("func", "--help").Output()
	if err != nil {
		return nil, err
	}

	return []mcp.ResourceContents{
		mcp.TextResourceContents{
			URI:      "func://docs",
			MIMEType: "text/plain",
			Text:     string(content),
		},
	}, nil
}

func handleHelpPrompt(ctx context.Context, request mcp.GetPromptRequest) (*mcp.GetPromptResult, error) {
	return mcp.NewGetPromptResult(
		"Help Prompt",
		[]mcp.PromptMessage{
			mcp.NewPromptMessage(
				mcp.RoleUser,
				mcp.NewTextContent("What can I do with the func command?"),
			),
			mcp.NewPromptMessage(
				mcp.RoleAssistant,
				mcp.NewEmbeddedResource(mcp.TextResourceContents{
					URI:      "func://docs",
					MIMEType: "text/plain",
				}),
			),
		},
	), nil
}

func handleHealthCheckTool(
	ctx context.Context,
	request mcp.CallToolRequest,
) (*mcp.CallToolResult, error) {
	body := []byte(fmt.Sprintf(`{"message": "%s"}`, "The MCP server is running!"))
	return mcp.NewToolResultText(string(body)), nil
}

func handleCreateTool(
	ctx context.Context,
	request mcp.CallToolRequest,
) (*mcp.CallToolResult, error) {
	cwd, err := request.RequireString("cwd")
	if err != nil {
		return mcp.NewToolResultError(err.Error()), nil
	}
	name, err := request.RequireString("name")
	if err != nil {
		return mcp.NewToolResultError(err.Error()), nil
	}
	language, err := request.RequireString("language")
	if err != nil {
		return mcp.NewToolResultError(err.Error()), nil
	}

	cmd := exec.Command("func", "create", "-l", language, name)
	cmd.Dir = cwd
	out, err := cmd.Output()
	if err != nil {
		return mcp.NewToolResultError(err.Error()), nil
	}
	body := []byte(fmt.Sprintf(`{"result": "%s"}`, out))
	return mcp.NewToolResultText(string(body)), nil
}

func handleDeployTool(
	ctx context.Context,
	request mcp.CallToolRequest,
) (*mcp.CallToolResult, error) {
	cwd, err := request.RequireString("cwd")
	if err != nil {
		return mcp.NewToolResultError(err.Error()), nil
	}
	registry, err := request.RequireString("registry")
	if err != nil {
		return mcp.NewToolResultError(err.Error()), nil
	}
	builder, err := request.RequireString("builder")
	if err != nil {
		return mcp.NewToolResultError(err.Error()), nil
	}
	remote, err := request.RequireBool("remote")
	if err != nil {
		return mcp.NewToolResultError(err.Error()), nil
	}
	var cmd *exec.Cmd
	if remote {
		cmd = exec.Command("func", "deploy", "--registry", registry, "--builder", builder, "--remote")
	} else {
		cmd = exec.Command("func", "deploy", "--registry", registry, "--builder", builder)
	}
	cmd.Dir = cwd
	out, err := cmd.Output()
	if err != nil {
		return mcp.NewToolResultError(err.Error()), nil
	}
	body := []byte(fmt.Sprintf(`{"result": "%s"}`, out))
	return mcp.NewToolResultText(string(body)), nil
}

func handleListTool(
	ctx context.Context,
	request mcp.CallToolRequest,
) (*mcp.CallToolResult, error) {
	cmd := exec.Command("func", "list")
	out, err := cmd.Output()
	if err != nil {
		return mcp.NewToolResultError(err.Error()), nil
	}
	body := []byte(fmt.Sprintf(`{"result": "%s"}`, out))
	return mcp.NewToolResultText(string(body)), nil
}

func handleBuildTool(
	ctx context.Context,
	request mcp.CallToolRequest,
) (*mcp.CallToolResult, error) {
	cwd, err := request.RequireString("cwd")
	if err != nil {
		return mcp.NewToolResultError(err.Error()), nil
	}
	builder, err := request.RequireString("builder")
	if err != nil {
		return mcp.NewToolResultError(err.Error()), nil
	}
	registry, err := request.RequireString("registry")
	if err != nil {
		return mcp.NewToolResultError(err.Error()), nil
	}

	cmd := exec.Command("func", "build", "--builder", builder, "--registry", registry)
	cmd.Dir = cwd
	out, err := cmd.Output()
	if err != nil {
		return mcp.NewToolResultError(err.Error()), nil
	}
	body := []byte(fmt.Sprintf(`{"result": "%s"}`, out))
	return mcp.NewToolResultText(string(body)), nil
}

func handleDeleteTool(
	ctx context.Context,
	request mcp.CallToolRequest,
) (*mcp.CallToolResult, error) {
	name, err := request.RequireString("name")
	if err != nil {
		return mcp.NewToolResultError(err.Error()), nil
	}
	cmd := exec.Command("func", "delete", name)
	out, err := cmd.Output()
	if err != nil {
		return mcp.NewToolResultError(err.Error()), nil
	}
	body := []byte(fmt.Sprintf(`{"result": "%s"}`, out))
	return mcp.NewToolResultText(string(body)), nil
}<|MERGE_RESOLUTION|>--- conflicted
+++ resolved
@@ -95,7 +95,6 @@
 		handleBuildTool,
 	)
 
-<<<<<<< HEAD
 	mcpServer.AddTool(
 		mcp.NewTool("delete",
 			mcp.WithDescription("Deletes a function from the cluster"),
@@ -106,7 +105,7 @@
 		),
 		handleDeleteTool,
 	)
-=======
+
 	mcpServer.AddResource(mcp.NewResource(
 		"func://docs",
 		"Root Help Command",
@@ -117,7 +116,6 @@
 	mcpServer.AddPrompt(mcp.NewPrompt("help",
 		mcp.WithPromptDescription("help prompt for the root command"),
 	), handleHelpPrompt)
->>>>>>> 824911c5
 
 	return &MCPServer{
 		server: mcpServer,
