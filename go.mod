--- conflicted
+++ resolved
@@ -30,11 +30,7 @@
 	github.com/tektoncd/cli v0.23.1
 	github.com/tektoncd/pipeline v0.34.1
 	github.com/whilp/git-urls v1.0.0
-<<<<<<< HEAD
-	golang.org/x/crypto v0.0.0-20211215153901-e495a2d5b3d3
-=======
 	golang.org/x/crypto v0.0.0-20220214200702-86341886e292
->>>>>>> 00d5a827
 	golang.org/x/term v0.0.0-20210927222741-03fcf44c2211
 	gopkg.in/natefinch/npipe.v2 v2.0.0-20160621034901-c1b8fa8bdcce
 	gopkg.in/yaml.v2 v2.4.0
@@ -49,13 +45,12 @@
 	knative.dev/serving v0.28.4
 )
 
-<<<<<<< HEAD
-replace github.com/openshift/source-to-image => github.com/boson-project/source-to-image v1.3.2 // updates docker to be compatible with version used by pack and removes invalid pseudo-version
-=======
 replace (
+	// update docker to be compatible with version used by pack and removes invalid pseudo-version
+	github.com/openshift/source-to-image => github.com/boson-project/source-to-image v1.3.2
+
 	// Pin k8s.io dependencies to align with Knative and Tekton needs
 	k8s.io/api => k8s.io/api v0.22.5
 	k8s.io/apimachinery => k8s.io/apimachinery v0.22.5
 	k8s.io/client-go => k8s.io/client-go v0.22.5
-)
->>>>>>> 00d5a827
+)