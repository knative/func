--- conflicted
+++ resolved
@@ -65,7 +65,7 @@
 		t.Fatal(err)
 	}
 	// Template C: from a runtime with a manifest which sets endpoints, and
-	// itself includes a manifest which explicitly sets.
+	// itself includes a manifest which explicitly sets endpoints.
 	tC, err := repo.Template("manifestedRuntime", "manifestedTemplate")
 	if err != nil {
 		t.Fatal(err)
@@ -76,11 +76,7 @@
 		t.Errorf("Repository-level HealthEndpoint not loaded to template, got %q", tA.Readiness)
 	}
 	if diff := cmp.Diff([]string{"repoBuildpack"}, tA.Buildpacks); diff != "" {
-<<<<<<< HEAD
-		t.Errorf("Repository-level HealthEndpoint differs (-want, +got): %s", diff)
-=======
 		t.Errorf("Repository-level Buildpack differs (-want, +got): %s", diff)
->>>>>>> 36ea4ffd
 	}
 
 	// Assert Template B reflects runtime-level settings
