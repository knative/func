--- conflicted
+++ resolved
@@ -40,43 +40,24 @@
 
 // Client for managing Function instances.
 type Client struct {
-<<<<<<< HEAD
-	repositoriesPath string           // path to repositories
-	repositoriesURI  string           // repo URI (overrides repositories path)
-	verbose          bool             // print verbose logs
-	builder          Builder          // Builds a runnable image source
-	pusher           Pusher           // Pushes Funcation image to a remote
-	deployer         Deployer         // Deploys or Updates a Function
-	runner           Runner           // Runs the Function locally
-	remover          Remover          // Removes remote services
-	lister           Lister           // Lists remote services
-	describer        Describer        // Describes Function instances
-	dnsProvider      DNSProvider      // Provider of DNS services
-	registry         string           // default registry for OCI image tags
-	progressListener ProgressListener // progress listener
-	repositories     *Repositories    // Repositories management
-	templates        *Templates       // Templates management
-	instances        *Instances       // Function Instances management
-	transport        http.RoundTripper
-=======
-	repositoriesPath  string            // path to repositories
-	repositoriesURI   string            // repo URI (overrides repositories path)
-	verbose           bool              // print verbose logs
-	builder           Builder           // Builds a runnable image source
-	pusher            Pusher            // Pushes Funcation image to a remote
-	deployer          Deployer          // Deploys or Updates a Function
-	runner            Runner            // Runs the Function locally
-	remover           Remover           // Removes remote services
-	lister            Lister            // Lists remote services
-	describer         Describer         // Describes Function instances
-	dnsProvider       DNSProvider       // Provider of DNS services
-	registry          string            // default registry for OCI image tags
-	progressListener  ProgressListener  // progress listener
-	emitter           Emitter           // Emits CloudEvents to functions
+	repositoriesPath  string           // path to repositories
+	repositoriesURI   string           // repo URI (overrides repositories path)
+	verbose           bool             // print verbose logs
+	builder           Builder          // Builds a runnable image source
+	pusher            Pusher           // Pushes Funcation image to a remote
+	deployer          Deployer         // Deploys or Updates a Function
+	runner            Runner           // Runs the Function locally
+	remover           Remover          // Removes remote services
+	lister            Lister           // Lists remote services
+	describer         Describer        // Describes Function instances
+	dnsProvider       DNSProvider      // Provider of DNS services
+	registry          string           // default registry for OCI image tags
+	progressListener  ProgressListener // progress listener
+	repositories      *Repositories    // Repositories management
+	templates         *Templates       // Templates management
+	instances         *Instances       // Function Instances management
+	transport         http.RoundTripper
 	pipelinesProvider PipelinesProvider // Manages lifecyle of CI/CD pipelines used by a Function
-	repositories      *Repositories     // Repositories management
-	templates         *Templates        // Templates management
->>>>>>> cb719ff5
 }
 
 // ErrNotBuilt indicates the Function has not yet been built.
@@ -202,48 +183,27 @@
 	Provide(Function) error
 }
 
-<<<<<<< HEAD
-=======
-// Emitter emits CloudEvents to functions
-type Emitter interface {
-	Emit(ctx context.Context, endpoint string) error
-}
-
 // PipelinesProvider manages lifecyle of CI/CD pipelines used by a Function
 type PipelinesProvider interface {
 	Run(context.Context, Function) error
 }
 
->>>>>>> cb719ff5
 // New client for Function management.
 func New(options ...Option) *Client {
 	// Instantiate client with static defaults.
 	c := &Client{
-<<<<<<< HEAD
-		builder:          &noopBuilder{output: os.Stdout},
-		pusher:           &noopPusher{output: os.Stdout},
-		deployer:         &noopDeployer{output: os.Stdout},
-		runner:           &noopRunner{output: os.Stdout},
-		remover:          &noopRemover{output: os.Stdout},
-		lister:           &noopLister{output: os.Stdout},
-		describer:        &noopDescriber{output: os.Stdout},
-		dnsProvider:      &noopDNSProvider{output: os.Stdout},
-		progressListener: &NoopProgressListener{},
-		repositoriesPath: filepath.Join(ConfigPath(), "repositories"),
-		transport:        http.DefaultTransport,
-=======
 		builder:           &noopBuilder{output: os.Stdout},
 		pusher:            &noopPusher{output: os.Stdout},
 		deployer:          &noopDeployer{output: os.Stdout},
 		runner:            &noopRunner{output: os.Stdout},
 		remover:           &noopRemover{output: os.Stdout},
 		lister:            &noopLister{output: os.Stdout},
+		describer:         &noopDescriber{output: os.Stdout},
 		dnsProvider:       &noopDNSProvider{output: os.Stdout},
 		progressListener:  &NoopProgressListener{},
-		emitter:           &noopEmitter{},
 		pipelinesProvider: &noopPipelinesProvider{},
 		repositoriesPath:  filepath.Join(ConfigPath(), "repositories"),
->>>>>>> cb719ff5
+		transport:         http.DefaultTransport,
 	}
 	for _, o := range options {
 		o(c)
@@ -612,7 +572,6 @@
 	return
 }
 
-<<<<<<< HEAD
 // createRuntimeDir creates a .func directory in the root of the given
 // Function which is also registered as ignored in .gitignore
 func createRuntimeDir(f Function) error {
@@ -629,12 +588,8 @@
 
 }
 
-// Build the Function at path.  Errors if the Function is either unloadable or
-// does not contain a populated Image.
-=======
 // Build the Function at path. Errors if the Function is either unloadable or does
 // not contain a populated Image.
->>>>>>> cb719ff5
 func (c *Client) Build(ctx context.Context, path string) (err error) {
 	c.progressListener.Increment("Building function image")
 
@@ -860,7 +815,6 @@
 		<-ctx.Done()
 		c.progressListener.Stopping()
 	}()
-	fmt.Printf("InvokeMessage: %#v\n", m)
 
 	f, err := NewFunction(root)
 	if err != nil {
@@ -944,18 +898,14 @@
 // Describer
 type noopDescriber struct{ output io.Writer }
 
-<<<<<<< HEAD
 func (n *noopDescriber) Describe(context.Context, string) (Instance, error) {
 	return Instance{}, errors.New("no describer provided")
 }
-=======
-func (n *noopEmitter) Emit(ctx context.Context, endpoint string) error { return nil }
 
 // PipelinesProvider
 type noopPipelinesProvider struct{}
 
 func (n *noopPipelinesProvider) Run(ctx context.Context, _ Function) error { return nil }
->>>>>>> cb719ff5
 
 // DNSProvider
 type noopDNSProvider struct{ output io.Writer }
