--- conflicted
+++ resolved
@@ -258,11 +258,7 @@
 		{
 			ModuleInfo: dist.ModuleInfo{
 				ID:      "dev.knative-extensions.go",
-<<<<<<< HEAD
-				Version: "0.0.4",
-=======
 				Version: "0.0.6",
->>>>>>> 7ec31cf0
 			},
 			ImageOrURI: dist.ImageOrURI{
 				BuildpackURI: dist.BuildpackURI{URI: "ghcr.io/boson-project/go-function-buildpack:0.0.6"},
@@ -276,7 +272,7 @@
 				{
 					ModuleInfo: dist.ModuleInfo{
 						ID: "paketo-community/rust",
-					},
+					},sssssssssssssssssssssssssssssssssss
 				},
 			},
 		},
