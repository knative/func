--- conflicted
+++ resolved
@@ -36,18 +36,11 @@
 	// Ensure that all entries in this list are terminated with a trailing "/"
 	// See GHSA-5336-2g3f-9g3m for details
 	trustedBuilderImagePrefixes = []string{
-<<<<<<< HEAD
-		"quay.io/boson",
-		"gcr.io/paketo-buildpacks",
-		"docker.io/paketobuildpacks",
-		"ghcr.io/vmware-tanzu/function-buildpacks-for-knative",
-		"gcr.io/buildpacks/"
-=======
 		"quay.io/boson/",
 		"gcr.io/paketo-buildpacks/",
 		"docker.io/paketobuildpacks/",
 		"ghcr.io/vmware-tanzu/function-buildpacks-for-knative/",
->>>>>>> e3ce1cf9
+    "gcr.io/buildpacks/"
 	}
 )
 
