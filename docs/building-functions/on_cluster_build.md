# Building Functions on Cluster with Tekton Pipelines

This guide describes how you can build a Function on Cluster with Tekton Pipelines. The on cluster build is enabled by fetching Function source code from a remote Git repository. Buildpacks or S2I builder strategy can be used to build the Function image.

> **Note**
> Not all runtimes support on cluster builds. **Go** and **Rust** are not currently supported.

## Prerequisite
1. Install Tekton Pipelines on the cluster. Please refer to [Tekton Pipelines documentation](https://github.com/tektoncd/pipeline/blob/main/docs/install.md) or run the following command:
```bash
kubectl apply -f https://storage.googleapis.com/tekton-releases/pipeline/previous/v0.49.0/release.yaml
```

## Enabling a namespace to run Function related Tekton Pipelines
<<<<<<< HEAD
In each namespace that you would like to run Pipelines and deploy a Function you need to create or install the following resources.
1. Install the Git Clone Tekton Task to fetch the Function source code:
```bash
kubectl apply -f https://raw.githubusercontent.com/tektoncd/catalog/master/task/git-clone/0.4/git-clone.yaml
```
2. Install a Tekton Task responsible for building the Function, based on the builder preference (Buildpacks or S2I)
   1. For Buildpacks builder install the Functions Buildpacks Tekton Task:
      ```bash
      kubectl apply -f https://raw.githubusercontent.com/knative-extension/kn-plugin-func/main/pkg/pipelines/resources/tekton/task/func-buildpacks/0.1/func-buildpacks.yaml
      ```
   2. For S2I builder install the S2I task:
      ```bash
      kubectl apply -f https://raw.githubusercontent.com/knative-extension/kn-plugin-func/main/pkg/pipelines/resources/tekton/task/func-s2i/0.1/func-s2i.yaml
      ```
3. Install the `kn func` Deploy Tekton Task to be able to deploy the Function on in the Pipeline:
```bash
kubectl apply -f https://raw.githubusercontent.com/knative-extension/kn-plugin-func/main/pkg/pipelines/resources/tekton/task/func-deploy/0.1/func-deploy.yaml
```
4. Add permission to deploy on Knative to `default` Service Account: (This is not needed on OpenShift)
=======
1. Add permission to deploy on Knative to `default` Service Account: (This is not needed on OpenShift)
>>>>>>> 6eac0d06
```bash
export NAMESPACE=<INSERT_YOUR_NAMESPACE>
kubectl create clusterrolebinding $NAMESPACE:knative-serving-namespaced-admin \
--clusterrole=knative-serving-namespaced-admin  --serviceaccount=$NAMESPACE:default
```

## Building a Function on Cluster
1. Create a Function and implement the business logic
```bash
kn func create my-function
```
2. Get a reference to the remote Git repository that will host your Function source code (eg. `https://github.com/my-repo/my-function.git`)
3. Initialize a Git repository in your Function project and add a reference to the remote repo
```bash
cd my-function
git init
git branch -M main
git remote add origin git@github.com:my-repo/my-function.git
```
4. Update the Function configuration in `func.yaml` to enable on cluster builds for the Git repository:
```yaml
build:
  git:
    url: https://github.com/my-repo/my-function.git   # required, git repository with the function source code
    revision: main                                    # optional, git revision to be used (branch, tag, commit)
    # contextDir: myfunction                          # optional, needed only if the function is not located in the repository root folder
  # builderImages:                                    # optional, needed only if the runtime is golang
  #   pack: ghcr.io/boson-project/go-function-builder:tip
  buildpacks: []
  builder: ""
  buildEnvs: []
```
5. Implement the business logic of your Function, then commit and push changes
```bash
git add .
git commit -a -m "implementing my-function"
git push origin main
```
6. Deploy your Function
```bash
kn func deploy --remote
```
If you are not logged in the container registry referenced in your function configuration,
you will prompted to provide credentials for the remote container registry that hosts the Function image. You should see output similar to the following:
```bash
$ kn func deploy --remote
🕕 Creating Pipeline resources
Please provide credentials for image registry used by Pipeline.
? Server: https://index.docker.io/v1/
? Username: my-repo
? Password: ********
   Function deployed at URL: http://test-function.default.svc.cluster.local
```

7. To update your Function, commit and push new changes, then run `kn func deploy --remote` again.

## Uninstall and clean-up
1. In each namespace where Pipelines and Functions were deployed, uninstall following resources:
```bash
export NAMESPACE=<INSERT_YOUR_NAMESPACE>
kubectl delete clusterrolebinding $NAMESPACE:knative-serving-namespaced-admin

```
2. Uninstall Tekton Pipelines
```bash
kubectl delete -f https://storage.googleapis.com/tekton-releases/pipeline/latest/release.yaml
```<|MERGE_RESOLUTION|>--- conflicted
+++ resolved
@@ -12,29 +12,7 @@
 ```
 
 ## Enabling a namespace to run Function related Tekton Pipelines
-<<<<<<< HEAD
-In each namespace that you would like to run Pipelines and deploy a Function you need to create or install the following resources.
-1. Install the Git Clone Tekton Task to fetch the Function source code:
-```bash
-kubectl apply -f https://raw.githubusercontent.com/tektoncd/catalog/master/task/git-clone/0.4/git-clone.yaml
-```
-2. Install a Tekton Task responsible for building the Function, based on the builder preference (Buildpacks or S2I)
-   1. For Buildpacks builder install the Functions Buildpacks Tekton Task:
-      ```bash
-      kubectl apply -f https://raw.githubusercontent.com/knative-extension/kn-plugin-func/main/pkg/pipelines/resources/tekton/task/func-buildpacks/0.1/func-buildpacks.yaml
-      ```
-   2. For S2I builder install the S2I task:
-      ```bash
-      kubectl apply -f https://raw.githubusercontent.com/knative-extension/kn-plugin-func/main/pkg/pipelines/resources/tekton/task/func-s2i/0.1/func-s2i.yaml
-      ```
-3. Install the `kn func` Deploy Tekton Task to be able to deploy the Function on in the Pipeline:
-```bash
-kubectl apply -f https://raw.githubusercontent.com/knative-extension/kn-plugin-func/main/pkg/pipelines/resources/tekton/task/func-deploy/0.1/func-deploy.yaml
-```
-4. Add permission to deploy on Knative to `default` Service Account: (This is not needed on OpenShift)
-=======
-1. Add permission to deploy on Knative to `default` Service Account: (This is not needed on OpenShift)
->>>>>>> 6eac0d06
+Add permission to deploy on Knative to `default` Service Account: (This is not needed on OpenShift)
 ```bash
 export NAMESPACE=<INSERT_YOUR_NAMESPACE>
 kubectl create clusterrolebinding $NAMESPACE:knative-serving-namespaced-admin \
