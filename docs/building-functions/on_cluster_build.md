# Building Functions on Cluster with Tekton Pipelines

This guide describes how you can build a Function on Cluster with Tekton Pipelines. The on cluster build is enabled by fetching Function source code from a remote Git repository. Buildpacks or S2I builder strategy can be used to build the Function image.

> **Note**
> Not all runtimes support on cluster builds. **Go** and **Rust** are not currently supported.

## Prerequisite
1. Install Tekton Pipelines on the cluster. Please refer to [Tekton Pipelines documentation](https://github.com/tektoncd/pipeline/blob/main/docs/install.md) or run the following command:
```bash
kubectl apply -f https://storage.googleapis.com/tekton-releases/pipeline/previous/v0.49.0/release.yaml
```

## Enabling a namespace to run Function related Tekton Pipelines
1. Add permission to deploy on Knative to `default` Service Account: (This is not needed on OpenShift)
```bash
export NAMESPACE=<INSERT_YOUR_NAMESPACE>
kubectl create clusterrolebinding $NAMESPACE:knative-serving-namespaced-admin \
--clusterrole=knative-serving-namespaced-admin  --serviceaccount=$NAMESPACE:default
```

## Building a Function on Cluster
1. Create a Function and implement the business logic
```bash
kn func create my-function
```
2. Get a reference to the remote Git repository that will host your Function source code (eg. `https://github.com/my-repo/my-function.git`)
3. Initialize a Git repository in your Function project and add a reference to the remote repo
```bash
cd my-function
git init
git branch -M main
git remote add origin git@github.com:my-repo/my-function.git
```
4. Update the Function configuration in `func.yaml` to enable on cluster builds for the Git repository:
```yaml
build:
  git:
    url: https://github.com/my-repo/my-function.git   # required, git repository with the function source code
    revision: main                                    # optional, git revision to be used (branch, tag, commit)
    # contextDir: myfunction                          # optional, needed only if the function is not located in the repository root folder
  # builderImages:                                    # optional, needed only if the runtime is golang 
  #   pack: ghcr.io/boson-project/go-function-builder:tip
  buildpacks: []
  builder: ""
  buildEnvs: []
```
5. Implement the business logic of your Function, then commit and push changes
```bash
git add .
git commit -a -m "implementing my-function"
git push origin main
```
6. Deploy your Function
```bash
<<<<<<< HEAD
kn func deploy --remote --registry docker.io/my-repo --git-url https://github.com/my-repo/my-function.git
=======
kn func deploy --remote
>>>>>>> 5948cf4a
```
If you are not logged in the container registry referenced in your function configuration,
you will prompted to provide credentials for the remote container registry that hosts the Function image. You should see output similar to the following:
```bash
$ kn func deploy --remote
🕕 Creating Pipeline resources
Please provide credentials for image registry used by Pipeline.
? Server: https://index.docker.io/v1/
? Username: my-repo
? Password: ********
   Function deployed at URL: http://test-function.default.svc.cluster.local
```

7. To update your Function, commit and push new changes, then run `kn func deploy --remote` again.

## Uninstall and clean-up
1. In each namespace where Pipelines and Functions were deployed, uninstall following resources:
```bash
export NAMESPACE=<INSERT_YOUR_NAMESPACE>
kubectl delete clusterrolebinding $NAMESPACE:knative-serving-namespaced-admin

```
2. Uninstall Tekton Pipelines
```bash
kubectl delete -f https://storage.googleapis.com/tekton-releases/pipeline/latest/release.yaml
```<|MERGE_RESOLUTION|>--- conflicted
+++ resolved
@@ -53,11 +53,7 @@
 ```
 6. Deploy your Function
 ```bash
-<<<<<<< HEAD
-kn func deploy --remote --registry docker.io/my-repo --git-url https://github.com/my-repo/my-function.git
-=======
 kn func deploy --remote
->>>>>>> 5948cf4a
 ```
 If you are not logged in the container registry referenced in your function configuration,
 you will prompted to provide credentials for the remote container registry that hosts the Function image. You should see output similar to the following:
