--- conflicted
+++ resolved
@@ -16,13 +16,7 @@
 
 DESCRIPTION
 
-<<<<<<< HEAD
-```
-func deploy
-```
-=======
 	Deploys a function to the currently configured Knative-enabled cluster.
->>>>>>> 51ab9f97
 
 	By default the function in the current working directory is deployed, or at
 	the path defined by --path.
@@ -82,7 +76,7 @@
 
 
 ```
-func deploy [flags]
+func deploy
 ```
 
 ### Options
