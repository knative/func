--- conflicted
+++ resolved
@@ -10,7 +10,6 @@
 	fn "knative.dev/kn-plugin-func"
 	. "knative.dev/kn-plugin-func/testing"
 )
-<<<<<<< HEAD
 
 // TestWriteIdempotency ensures that a Function can be written repeatedly
 // without change.
@@ -39,19 +38,45 @@
 
 	// Load it again and compare
 	f2, err := fn.NewFunction(root)
-=======
-    
-// TestFunctionNameDefault ensures that a Function's name is defaulted to that
-// which can be derived from the last part of its path.
-func TestFunctionNameDefault(t *testing.T) {
-	root := "testdata/testFunctionNameDefault"
-	defer Using(t, root)()
-	_, err := fn.NewFunction(root)
->>>>>>> a0bfc3e3
 	if err != nil {
 		t.Fatal(err)
 	}
 	if !reflect.DeepEqual(f1, f2) {
 		t.Fatalf("function differs after reload.")
 	}
+}
+
+// TestFunctionNameDefault ensures that a Function's name is defaulted to that
+// which can be derived from the last part of its path.
+// Creating a new Function from a path will error if there is no Function at
+// that path.  Creating using the client initializes the default.
+func TestFunctionNameDefault(t *testing.T) {
+	// A path at which there is no Function currently
+	root := "testdata/testFunctionNameDefault"
+	defer Using(t, root)()
+	f, err := fn.NewFunction(root)
+	if err == nil {
+		t.Fatal("expected error instantiating a nonexistant Function")
+	}
+
+	// Create the Function at the path
+	client := fn.New(fn.WithRegistry(TestRegistry))
+	f = fn.Function{
+		Runtime: TestRuntime,
+		Root:    root,
+	}
+	if err := client.Create(f); err != nil {
+		t.Fatal(err)
+	}
+
+	// Load the (now extant) Function
+	f, err = fn.NewFunction(root)
+	if err != nil {
+		t.Fatal(err)
+	}
+
+	// Verify the name was defaulted as expected
+	if f.Name != "testFunctionNameDefault" {
+		t.Fatalf("expected name 'testFunctionNameDefault', got '%v'", f.Name)
+	}
 }