//go:build !integration
// +build !integration

package function_test

import (
	"testing"

	fn "knative.dev/kn-plugin-func"
	. "knative.dev/kn-plugin-func/testing"
)

<<<<<<< HEAD
func TestFunction_ImageWithDigest(t *testing.T) {
	type fields struct {
		Image       string
		ImageDigest string
	}
	tests := []struct {
		name   string
		fields fields
		want   string
	}{
		{
			name:   "Full path with port",
			fields: fields{Image: "image-registry.openshift-image-registry.svc.cluster.local:5000/default/bar", ImageDigest: "42"},
			want:   "image-registry.openshift-image-registry.svc.cluster.local:5000/default/bar@42",
		},
		{
			name:   "Path with namespace",
			fields: fields{Image: "johndoe/bar", ImageDigest: "42"},
			want:   "johndoe/bar@42",
		},
		{
			name:   "Just image name",
			fields: fields{Image: "bar:latest", ImageDigest: "42"},
			want:   "bar@42",
		},
	}
	for _, tt := range tests {
		t.Run(tt.name, func(t *testing.T) {
			f := fn.Function{
				Image:       tt.fields.Image,
				ImageDigest: tt.fields.ImageDigest,
			}
			if got := f.ImageWithDigest(); got != tt.want {
				t.Errorf("ImageWithDigest() = %v, want %v", got, tt.want)
			}
		})
	}
}

func Test_DerivedImage(t *testing.T) {

	tests := []struct {
		name     string
		fnName   string
		image    string
		registry string
		want     string
	}{
		{
			name:     "No change",
			fnName:   "testDerivedImage",
			image:    "docker.io/foo/testDerivedImage:latest",
			registry: "docker.io/foo",
			want:     "docker.io/foo/testDerivedImage:latest",
		},
		{
			name:     "Same registry without docker.io/, original with docker.io/",
			fnName:   "testDerivedImage0",
			image:    "docker.io/foo/testDerivedImage0:latest",
			registry: "foo",
			want:     "docker.io/foo/testDerivedImage0:latest",
		},
		{
			name:     "Same registry, original without docker.io/",
			fnName:   "testDerivedImage1",
			image:    "foo/testDerivedImage1:latest",
			registry: "foo",
			want:     "docker.io/foo/testDerivedImage1:latest",
		},
		{
			name:     "Different registry without docker.io/, original without docker.io/",
			fnName:   "testDerivedImage2",
			image:    "foo/testDerivedImage2:latest",
			registry: "bar",
			want:     "docker.io/bar/testDerivedImage2:latest",
		},
		{
			name:     "Different registry with docker.io/, original without docker.io/",
			fnName:   "testDerivedImage3",
			image:    "foo/testDerivedImage3:latest",
			registry: "docker.io/bar",
			want:     "docker.io/bar/testDerivedImage3:latest",
		},
		{
			name:     "Different registry with docker.io/, original with docker.io/",
			fnName:   "testDerivedImage4",
			image:    "docker.io/foo/testDerivedImage4:latest",
			registry: "docker.io/bar",
			want:     "docker.io/bar/testDerivedImage4:latest",
		},
		{
			name:     "Different registry with quay.io/, original without docker.io/",
			fnName:   "testDerivedImage5",
			image:    "foo/testDerivedImage5:latest",
			registry: "quay.io/foo",
			want:     "quay.io/foo/testDerivedImage5:latest",
		},
		{
			name:     "Different registry with quay.io/, original with docker.io/",
			fnName:   "testDerivedImage6",
			image:    "docker.io/foo/testDerivedImage6:latest",
			registry: "quay.io/foo",
			want:     "quay.io/foo/testDerivedImage6:latest",
		},
	}
	for _, tt := range tests {
		t.Run(tt.name, func(t *testing.T) {

			root := "testdata/" + tt.fnName
			defer using(t, root)()

			f := fn.Function{
				Name:    tt.fnName,
				Root:    root,
				Runtime: TestRuntime,
				Image:   tt.image,
			}

			// write out the function
			client := fn.New()
			err := client.Create(f)
			if err != nil {
				t.Fatal(err)
			}

			got, err := fn.DerivedImage(f.Root, tt.registry)
			if err != nil {
				t.Errorf("DerivedImage() for image %v and registry %v; got error %v", tt.image, tt.registry, err)
			}
			if got != tt.want {
				t.Errorf("DerivedImage() for image %v and registry %v; got %v, want %v", tt.image, tt.registry, got, tt.want)
			}
		})
=======
// TestFunctionNameDefault ensures that a Function's name is defaulted to that
// which can be derived from the last part of its path.
func TestFunctionNameDefault(t *testing.T) {
	root := "testdata/testFunctionNameDefault"
	defer Using(t, root)()
	_, err := fn.NewFunction(root)
	if err != nil {
		t.Fatal(err)
>>>>>>> e4831da4
	}
	// TODO
	// Test that the name was defaulted
}<|MERGE_RESOLUTION|>--- conflicted
+++ resolved
@@ -9,142 +9,7 @@
 	fn "knative.dev/kn-plugin-func"
 	. "knative.dev/kn-plugin-func/testing"
 )
-
-<<<<<<< HEAD
-func TestFunction_ImageWithDigest(t *testing.T) {
-	type fields struct {
-		Image       string
-		ImageDigest string
-	}
-	tests := []struct {
-		name   string
-		fields fields
-		want   string
-	}{
-		{
-			name:   "Full path with port",
-			fields: fields{Image: "image-registry.openshift-image-registry.svc.cluster.local:5000/default/bar", ImageDigest: "42"},
-			want:   "image-registry.openshift-image-registry.svc.cluster.local:5000/default/bar@42",
-		},
-		{
-			name:   "Path with namespace",
-			fields: fields{Image: "johndoe/bar", ImageDigest: "42"},
-			want:   "johndoe/bar@42",
-		},
-		{
-			name:   "Just image name",
-			fields: fields{Image: "bar:latest", ImageDigest: "42"},
-			want:   "bar@42",
-		},
-	}
-	for _, tt := range tests {
-		t.Run(tt.name, func(t *testing.T) {
-			f := fn.Function{
-				Image:       tt.fields.Image,
-				ImageDigest: tt.fields.ImageDigest,
-			}
-			if got := f.ImageWithDigest(); got != tt.want {
-				t.Errorf("ImageWithDigest() = %v, want %v", got, tt.want)
-			}
-		})
-	}
-}
-
-func Test_DerivedImage(t *testing.T) {
-
-	tests := []struct {
-		name     string
-		fnName   string
-		image    string
-		registry string
-		want     string
-	}{
-		{
-			name:     "No change",
-			fnName:   "testDerivedImage",
-			image:    "docker.io/foo/testDerivedImage:latest",
-			registry: "docker.io/foo",
-			want:     "docker.io/foo/testDerivedImage:latest",
-		},
-		{
-			name:     "Same registry without docker.io/, original with docker.io/",
-			fnName:   "testDerivedImage0",
-			image:    "docker.io/foo/testDerivedImage0:latest",
-			registry: "foo",
-			want:     "docker.io/foo/testDerivedImage0:latest",
-		},
-		{
-			name:     "Same registry, original without docker.io/",
-			fnName:   "testDerivedImage1",
-			image:    "foo/testDerivedImage1:latest",
-			registry: "foo",
-			want:     "docker.io/foo/testDerivedImage1:latest",
-		},
-		{
-			name:     "Different registry without docker.io/, original without docker.io/",
-			fnName:   "testDerivedImage2",
-			image:    "foo/testDerivedImage2:latest",
-			registry: "bar",
-			want:     "docker.io/bar/testDerivedImage2:latest",
-		},
-		{
-			name:     "Different registry with docker.io/, original without docker.io/",
-			fnName:   "testDerivedImage3",
-			image:    "foo/testDerivedImage3:latest",
-			registry: "docker.io/bar",
-			want:     "docker.io/bar/testDerivedImage3:latest",
-		},
-		{
-			name:     "Different registry with docker.io/, original with docker.io/",
-			fnName:   "testDerivedImage4",
-			image:    "docker.io/foo/testDerivedImage4:latest",
-			registry: "docker.io/bar",
-			want:     "docker.io/bar/testDerivedImage4:latest",
-		},
-		{
-			name:     "Different registry with quay.io/, original without docker.io/",
-			fnName:   "testDerivedImage5",
-			image:    "foo/testDerivedImage5:latest",
-			registry: "quay.io/foo",
-			want:     "quay.io/foo/testDerivedImage5:latest",
-		},
-		{
-			name:     "Different registry with quay.io/, original with docker.io/",
-			fnName:   "testDerivedImage6",
-			image:    "docker.io/foo/testDerivedImage6:latest",
-			registry: "quay.io/foo",
-			want:     "quay.io/foo/testDerivedImage6:latest",
-		},
-	}
-	for _, tt := range tests {
-		t.Run(tt.name, func(t *testing.T) {
-
-			root := "testdata/" + tt.fnName
-			defer using(t, root)()
-
-			f := fn.Function{
-				Name:    tt.fnName,
-				Root:    root,
-				Runtime: TestRuntime,
-				Image:   tt.image,
-			}
-
-			// write out the function
-			client := fn.New()
-			err := client.Create(f)
-			if err != nil {
-				t.Fatal(err)
-			}
-
-			got, err := fn.DerivedImage(f.Root, tt.registry)
-			if err != nil {
-				t.Errorf("DerivedImage() for image %v and registry %v; got error %v", tt.image, tt.registry, err)
-			}
-			if got != tt.want {
-				t.Errorf("DerivedImage() for image %v and registry %v; got %v, want %v", tt.image, tt.registry, got, tt.want)
-			}
-		})
-=======
+    
 // TestFunctionNameDefault ensures that a Function's name is defaulted to that
 // which can be derived from the last part of its path.
 func TestFunctionNameDefault(t *testing.T) {
@@ -153,7 +18,6 @@
 	_, err := fn.NewFunction(root)
 	if err != nil {
 		t.Fatal(err)
->>>>>>> e4831da4
 	}
 	// TODO
 	// Test that the name was defaulted
